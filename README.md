--- conflicted
+++ resolved
@@ -23,19 +23,8 @@
 
 1. Download the source code and build it yourself. You'll need to have [Carthage](https://github.com/Carthage/Carthage) instsalled, and run `carthage update` to pull in the [Sparkle Framework](https://github.com/sparkle-project/Sparkle), as I haven’t put it under version control.
 
-<<<<<<< HEAD
-Download the [latest binary](https://github.com/raphaelhanneken/apple-juice/releases/latest) and drop it into your `Applications folder`*.
-
-3. Build binary locally from source code:
-
-Download the source code and build it yourself, with Xcode. You'll also need to install [Carthage](https://github.com/Carthage/Carthage), if you haven’t done so already, and run `carthage update` from your Terminal. Otherwise Xcode won't find the [Sparkle Framework](https://github.com/sparkle-project/Sparkle), since I haven’t put it under version control.
-
-*Since I don’t have an Apple Developer account, you have to allow third party apps within the system preferences.
- ```System Preferences: Security & Privacy: Allow apps downloaded from: Anywhere```.
-=======
 *Since I don’t have an Apple Developer account, you have to allow unsigned third party apps within the system preferences.
  ```System Preferences: Security & Privacy: Allow apps downloaded from: Anywhere```. If you don't have the option to select `Anywhere` you'll have to loosen the Gate Keeper restrictions by running `sudo spctl --master-disable` in the Terminal. [OSXDaily](http://osxdaily.com/2016/09/27/allow-apps-from-anywhere-macos-gatekeeper/) have a great step by step guide. Afterwards you should be able to select Anywhere.
->>>>>>> ceb93e18
 
 ## Why does this project exist? ##
 There are plenty of other solutions out there, so why make another one? I wanted an app that looks like it’s part of the system. As if it were built directly into macOS. Which can show me a lot of information, but only when I need them. And, most importantly, it should display notifications for several percentages. Since I haven’t found such an app, I made one myself.
